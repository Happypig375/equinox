// Manages a sequence of ids, without provision for returning unused ones in cases where we're potentially leaving a gap
// see Gapless.fs for a potential approach for handling such a desire
module Sequence

open System

let [<Literal>] Category = "Sequence"
let streamName id = FsCodec.StreamName.create Category (SequenceId.toString id)

// shim for net461
module Seq =
    let tryLast (source : seq<_>) =
        use e = source.GetEnumerator()
        if e.MoveNext() then
            let mutable res = e.Current
            while (e.MoveNext()) do res <- e.Current
            Some res
        else
            None

// NOTE - these types and the union case names reflect the actual storage formats and hence need to be versioned with care
module Events =

    type Reserved = { next : int64 }
    type Event =
        | Reserved of Reserved
        interface TypeShape.UnionContract.IUnionContract

    let codecNewtonsoft = FsCodec.NewtonsoftJson.Codec.Create<Event>()
    let codecStj = FsCodec.SystemTextJson.Codec.Create<Event>()

module Fold =

    type State = { next : int64 }
    let initial = { next = 0L }
    let private evolve _ignoreState = function
        | Events.Reserved e -> { next = e.next }
    let fold (state: State) (events: seq<Events.Event>) : State =
        Seq.tryLast events |> Option.fold evolve state
    let snapshot (state : State) = Events.Reserved { next = state.next }

let decideReserve (count : int) (state : Fold.State) : int64 * Events.Event list =
    state.next,[Events.Reserved { next = state.next + int64 count }]

type Service internal (resolve : SequenceId -> Equinox.Stream<Events.Event, Fold.State>) =

    /// Reserves an id, yielding the reserved value. Optional <c>count</c> enables reserving more than the default count of <c>1</c> in a single transaction
    member __.Reserve(series,?count) : Async<int64> =
        let stream = resolve series
        stream.Transact(decideReserve (defaultArg count 1))

let create resolve =
    let resolve sequenceId =
        let streamName = streamName sequenceId
        Equinox.Stream(Serilog.Log.ForContext<Service>(), resolve streamName, maxAttempts = 3)
    Service(resolve)

module Cosmos =

    open Equinox.Cosmos
<<<<<<< HEAD

    let private createService (context,cache,accessStrategy) =
        let cacheStrategy = CachingStrategy.SlidingWindow (cache, TimeSpan.FromMinutes 20.) // OR CachingStrategy.NoCaching
        let resolve = Resolver(context, Events.codecStj, Fold.fold, Fold.initial, cacheStrategy, accessStrategy).Resolve
        create resolve
=======
    let private create (context,cache,accessStrategy) =
        let cacheStrategy = CachingStrategy.SlidingWindow (cache, TimeSpan.FromMinutes 20.) // OR CachingStrategy.NoCaching
        let resolver = Resolver(context, Events.codec, Fold.fold, Fold.initial, cacheStrategy, accessStrategy)
        create resolver.Resolve
>>>>>>> 4ae425ac

    module LatestKnownEvent =

        let create (context,cache) =
            let accessStrategy = AccessStrategy.LatestKnownEvent
            create (context,cache,accessStrategy)

    module RollingUnfolds =

        let create (context,cache) =
            create (context,cache,AccessStrategy.RollingState Fold.snapshot)<|MERGE_RESOLUTION|>--- conflicted
+++ resolved
@@ -58,18 +58,10 @@
 module Cosmos =
 
     open Equinox.Cosmos
-<<<<<<< HEAD
-
-    let private createService (context,cache,accessStrategy) =
-        let cacheStrategy = CachingStrategy.SlidingWindow (cache, TimeSpan.FromMinutes 20.) // OR CachingStrategy.NoCaching
-        let resolve = Resolver(context, Events.codecStj, Fold.fold, Fold.initial, cacheStrategy, accessStrategy).Resolve
-        create resolve
-=======
     let private create (context,cache,accessStrategy) =
         let cacheStrategy = CachingStrategy.SlidingWindow (cache, TimeSpan.FromMinutes 20.) // OR CachingStrategy.NoCaching
-        let resolver = Resolver(context, Events.codec, Fold.fold, Fold.initial, cacheStrategy, accessStrategy)
+        let resolver = Resolver(context, Events.codecStj, Fold.fold, Fold.initial, cacheStrategy, accessStrategy)
         create resolver.Resolve
->>>>>>> 4ae425ac
 
     module LatestKnownEvent =
 
